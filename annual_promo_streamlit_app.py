--- conflicted
+++ resolved
@@ -22,11 +22,7 @@
 
     # Explicitly reset the Product Group to its default value
     st.session_state["selected_product_group"] = "All Product Groups"
-<<<<<<< HEAD
     st.session_state["view_mode"] = "Table View"
-=======
-    st.session_state["view_mode"] = "Table View"   # Modified to default to Table View
->>>>>>> 90a7ccd6
     st.rerun()
 
 def search_callback():
@@ -291,11 +287,7 @@
          with msg_cols[1]:
               if st.button("❌", key="clear_search_btn"):
                    del st.session_state.search_query
-<<<<<<< HEAD
                    st.session_state["view_mode"] = "Table View"
-=======
-                   st.session_state["view_mode"] = "Table View"   # Modified to default to Table View
->>>>>>> 90a7ccd6
                    st.rerun()
 with col3:
     sort_option = st.selectbox(
@@ -372,11 +364,7 @@
             for key in list(st.session_state.keys()):
                 if key.startswith("spec_filter_") or key.startswith("spec_filter_checkbox_"):
                     del st.session_state[key]
-<<<<<<< HEAD
             st.session_state["view_mode"] = "Table View"
-=======
-            st.session_state["view_mode"] = "Table View"   # Modified to default to Table View
->>>>>>> 90a7ccd6
             st.rerun()
     working_df = filtered_df.copy()
     applied_filter_count = 0
@@ -557,7 +545,6 @@
             filtered_df = filtered_df.sort_values(by="Name", ascending=False)
 
 # ------------------------- View Mode Switcher -------------------------
-<<<<<<< HEAD
 # If the "New Product" life cycle is selected, include a third option.
 if selected_lifecycle == "New Product":
     display_options = ["Expander View", "Table View", "Product Experience View"]
@@ -593,7 +580,7 @@
                     st.write(series_info.get("Description", ""))
                 with col2_sec1:
                     if pd.notna(series_info.get("Featured image", "")):
-                        st.image(series_info["Featured image"], width=400)
+                        st.image(series_info["Featured image"], width=200)
                     else:
                         st.write("No image available")
                 # ----- Section 2: Products Table -----
@@ -625,7 +612,7 @@
                     st.write(series_info.get("Feature set description 1", ""))
                 with col2_sec3:
                     if pd.notna(series_info.get("Feature set image 1", "")):
-                        st.image(series_info["Feature set image 1"], width=500)
+                        st.image(series_info["Feature set image 1"], width=200)
                     else:
                         st.write("No feature image available")
                 # ----- Section 4: Videos -----
@@ -635,7 +622,7 @@
                 if video_url and video_url.strip() != "":
                     thumbnail_url = get_youtube_thumbnail(video_url)
                     if thumbnail_url:
-                        st.image(thumbnail_url, width=400)
+                        st.image(thumbnail_url, width=300)
                         st.markdown(f"[Watch Video]({video_url})")
                     else:
                         st.write("Invalid video URL")
@@ -688,42 +675,6 @@
                         sku_clean = re.sub(r'\s+', '-', row["SKU"].strip())
                         buy_url = f"https://store.omron.com.au/product/{sku_clean}"
                         details_html = f"""
-=======
-view_mode = st.radio("Display Options", options=["Expander View", "Table View"], index=1, key="view_mode")  # Modified default to Table View
-
-# ------------------------- Main Content: Group and Display Products -------------------------
-if filtered_df.empty:
-    st.info("No products found with the current filters.")
-else:
-    # Group products by Category and then by Series.
-    for category, cat_data in filtered_df.groupby("Category", sort=False):
-        st.markdown(f'<div class="section-header"><h2>Category: {category}</h2></div>', unsafe_allow_html=True)
-        for series, series_data in cat_data.groupby("Series", sort=False):
-            # Render series header with optional image and description.
-            series_image_html = ""
-            if series in series_images:
-                series_image_html = f'<img src="{series_images[series]}" class="series-image" alt="{series}">'
-            desc_html = ""
-            if series in series_descriptions:
-                desc_html = f'<p>{series_descriptions[series]}</p>'
-            st.markdown(f'''
-                <div class="subsection-header">
-                    {series_image_html}
-                    <div class="series-info">
-                        <h3>Series: {series}</h3>
-                        {desc_html}
-                    </div>
-                </div>
-            ''', unsafe_allow_html=True)
-
-            # Depending on view_mode show the products as expanders or as a table.
-            if view_mode == "Expander View":
-                # Loop through each product and create an expander (using HTML details tag).
-                for idx, row in series_data.iterrows():
-                    sku_clean = re.sub(r'\s+', '-', row["SKU"].strip())
-                    buy_url = f"https://store.omron.com.au/product/{sku_clean}"
-                    details_html = f"""
->>>>>>> 90a7ccd6
 <details>
   <summary>
     <div>
@@ -737,7 +688,6 @@
   </summary>
   <div style="margin-top: 10px;">
 """
-<<<<<<< HEAD
                         if pd.notna(row["Featured image"]):
                             details_html += f'<img src="{row["Featured image"]}" width="200" alt="Product Image">'
                         else:
@@ -761,35 +711,6 @@
                     cols_to_show = [col for col in cols_to_show if col in table_df.columns]
                     st.table(table_df[cols_to_show].reset_index(drop=True))
 
-=======
-                    if pd.notna(row["Featured image"]):
-                        details_html += f'<img src="{row["Featured image"]}" width="200" alt="Product Image">'
-                    else:
-                        details_html += "<p>No image available</p>"
-                    details_html += f'<p><strong>SKU:</strong> {row["SKU"]}</p>'
-                    details_html += "</div></details>"
-                    st.markdown(details_html, unsafe_allow_html=True)
-            else:  # "Table View"
-                # Prepare a table with selected columns.
-                table_df = series_data.copy()
-                # Create Buy URL column using string concatenation.
-                table_df["Buy URL"] = table_df["SKU"].apply(
-                    lambda sku: "https://store.omron.com.au/product/" + re.sub(r"\s+", "-", sku.strip())
-                )
-                # Format the Sale price column with $ and round to 2 decimal places.
-                def format_price(x):
-                    try:
-                        return f"${float(x):.2f}"
-                    except Exception:
-                        return x
-                if "Sale price in Australia" in table_df.columns:
-                    table_df["Sale price in Australia"] = table_df["Sale price in Australia"].apply(format_price)
-                # Show the columns: "Name", "Description", "Sale price in Australia", "Buy URL"
-                cols_to_show = ["Name", "Description", "Sale price in Australia", "Buy URL"]
-                cols_to_show = [col for col in cols_to_show if col in table_df.columns]
-                st.table(table_df[cols_to_show].reset_index(drop=True))
-                
->>>>>>> 90a7ccd6
 # ------------------------- Hide Streamlit Menu -------------------------
 hide_st_style = """
             <style>
